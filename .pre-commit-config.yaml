--- conflicted
+++ resolved
@@ -5,15 +5,13 @@
         name: poetry-lock
         entry: poetry lock --no-update
         language: system
-        paths: ['pyproject.toml']
+        paths: ["pyproject.toml"]
         pass_filenames: false
 
   - repo: https://github.com/pre-commit/pre-commit-hooks
-    rev: v4.5.0
+    rev: v4.6.0
     hooks:
       - id: end-of-file-fixer
-      - id: requirements-txt-fixer
-      - id: trailing-whitespace
       - id: check-json
         types: [json]
       - id: check-xml
@@ -25,13 +23,9 @@
       - id: check-docstring-first
       - id: check-added-large-files
       - id: debug-statements
-<<<<<<< HEAD
-      - id: detect-private-key
-=======
->>>>>>> 558a8605
 
   - repo: https://github.com/astral-sh/ruff-pre-commit
-    rev: v0.4.4
+    rev: v0.6.6
     hooks:
       - id: ruff
         types_or: [python, pyi, jupyter]
@@ -45,23 +39,23 @@
     hooks:
       - id: python-use-type-annotations
 
-  -   repo: local
-      hooks:
-        - id: rm-old-covertura
-          name: Remove old covertura reports
-          entry: rm -rf .coverage .coverage.xml htmlcov
-          language: system
-          types: [python]
-          pass_filenames: false
-        - id: pytest-check
-          name: pytest with coverage
-          entry: pytest --cov=alexlib -m "not slow"
-          language: system
-          types: [python]
-          pass_filenames: false
+  - repo: local
+    hooks:
+      - id: rm-old-covertura
+        name: Remove old covertura reports
+        entry: rm -rf .coverage .coverage.xml htmlcov
+        language: system
+        types: [python]
+        pass_filenames: false
+      - id: pytest-check
+        name: pytest with coverage
+        entry: poetry run pytest --cov=alexlib -n auto
+        language: system
+        types: [python]
+        pass_filenames: false
 
   - repo: https://github.com/sqlfluff/sqlfluff
-    rev: 2.3.5
+    rev: 3.2.0
     hooks:
       - id: sqlfluff-fix
         name: SQLFluff Fix
