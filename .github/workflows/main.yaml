--- conflicted
+++ resolved
@@ -2,23 +2,6 @@
 
 on:
   push:
-<<<<<<< HEAD
-    branches: [ master ]
-    paths-ignore:
-      - "**/*.md"
-  pull_request:
-    branches: [ master ]
-    paths-ignore:
-      - "**/*.md"
-
-
-jobs:
-  build:
-    runs-on: ubuntu-latest
-    strategy:
-      matrix:
-        python-version: ['3.12', '3.11', '3.10', '3.9', '3.8', '3.7', '3.6']
-=======
     branches: [ main ]
     paths-ignore:
       - "**/*.md"
@@ -32,8 +15,7 @@
     runs-on: [ubuntu-latest]
     strategy:
       matrix:
-        python-version: ['3.12', '3.11']
->>>>>>> a0c1894d
+        python-version: ['3.12', '3.11', '3.10', '3.9', '3.8', '3.7', '3.6']
 
     steps:
     # ---------------------------------------------
@@ -43,42 +25,21 @@
       name: Checkout repository
       with:
         fetch-depth: 0
-<<<<<<< HEAD
-=======
     
->>>>>>> a0c1894d
     # ---------------------------------------------
     # Set up Python
     # ---------------------------------------------
     - name: Set up Python
-<<<<<<< HEAD
-      uses: actions/setup-python@v5
-      with:
-        python-version: ${{ matrix.python-version }}
-=======
       id: setup-python
       uses: actions/setup-python@v5
       with:
         python-version: ${{ matrix.python-version }}
     
->>>>>>> a0c1894d
     # ---------------------------------------------
     # install poetry
     # ---------------------------------------------
     - name: Install Poetry
       uses: snok/install-poetry@v1
-<<<<<<< HEAD
-      with:
-        virtualenvs-create: true
-        virtualenvs-in-project: true
-        installer-parallel: true
-    # ---------------------------------------------
-    # load cached poetry dependencies if available
-    # ---------------------------------------------
-    - name: Load cached virtualenv
-      uses: actions/cache@v3
-      with:
-=======
       with:
         virtualenvs-create: true
         virtualenvs-in-project: true
@@ -91,19 +52,10 @@
       id: load-cached-virtualenv
       uses: actions/cache@v4
       with:
->>>>>>> a0c1894d
         path: .venv
         key: venv-${{ runner.os }}-${{ steps.setup-python.outputs.python-version }}-${{ hashFiles('**/poetry.lock') }}
         restore-keys: |
           ${{ runner.os }}-poetry-
-<<<<<<< HEAD
-    #----------------------------------------------
-    # install dependencies if cache does not exist
-    #----------------------------------------------
-    - name: Install dependencies
-      if: steps.cached-poetry-dependencies.outputs.cache-hit != 'true'
-      run: poetry install --no-interaction --no-root
-=======
     
     #----------------------------------------------
     # Check the poetry lock file
@@ -118,26 +70,15 @@
       if: steps.load-cached-virtualenv.outputs.cache-hit != 'true'
       run: poetry install --with test --no-interaction --no-root
     
->>>>>>> a0c1894d
     #----------------------------------------------
     # install your root project, if required
     #----------------------------------------------
     - name: Install project
-<<<<<<< HEAD
-      run: poetry install --no-interaction
-=======
       run: poetry install --with test --no-interaction
     
->>>>>>> a0c1894d
     #----------------------------------------------
     # run test suite
     #----------------------------------------------
     - name: Run tests
       run: |
-<<<<<<< HEAD
-        source .venv/bin/activate
-        pytest tests/
-    
-=======
-        poetry run pytest --cov=alexlib --cov-fail-under=75 -n auto
->>>>>>> a0c1894d
+        poetry run pytest --cov=alexlib --cov-fail-under=75 -n auto