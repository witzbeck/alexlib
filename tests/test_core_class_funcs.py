--- conflicted
+++ resolved
@@ -1,10 +1,6 @@
 """Tests for the `core` module's class functions."""
 
-<<<<<<< HEAD
-from unittest import TestCase, main
-=======
 from pytest import FixtureRequest, fixture
->>>>>>> 558a8605
 
 from alexlib.core import (
     get_attrs,
@@ -61,90 +57,6 @@
         return self.__dunder_attr__
 
 
-<<<<<<< HEAD
-class TestGetAttrs(TestCase):
-    """Test the `get_attrs` function."""
-
-    def setUp(self):
-        self.test_obj = _TestClass()
-
-    def test_get_all_attrs(self):
-        d = get_attrs(
-            self.test_obj,
-            hidden=True,
-            dunder=True,
-            methods=True,
-        )
-        self.assertIn("public_attr", d.keys())
-        self.assertIn("_hidden_attr", d.keys())
-        self.assertIn("__dunder_attr__", d.keys())
-        self.assertIn("public_method", d.keys())
-        self.assertIn("_hidden_method", d.keys())
-        self.assertIn("__dunder_method__", d.keys())
-
-    def test_get_public_attrs(self):
-        self.assertDictEqual(
-            get_attrs(self.test_obj),
-            {
-                "public_attr": "public",
-            },
-        )
-
-    def test_get_public_methods(self):
-        d = get_attrs(self.test_obj, methods=True)
-        self.assertIn("public_method", d)
-        self.assertNotIn("_hidden_method", d)
-
-    def test_get_hidden_attrs(self):
-        self.assertDictEqual(
-            get_attrs(self.test_obj, hidden=True),
-            {
-                "public_attr": "public",
-                "_hidden_attr": "hidden",
-            },
-        )
-
-    def test_get_hidden_methods(self):
-        d = get_attrs(self.test_obj, methods=True, hidden=True)
-        self.assertIn("_hidden_method", d)
-        self.assertIn("public_method", d)
-        self.assertNotIn("__dunder_method__", d)
-
-    def test_get_dunder_attrs(self):
-        d = get_attrs(self.test_obj, dunder=True)
-        self.assertIn("__dunder_attr__", d)
-        self.assertIn("public_attr", d)
-
-    def test_get_dunder_methods(self):
-        d = get_attrs(self.test_obj, methods=True, dunder=True)
-        self.assertIn("__dunder_method__", d)
-        self.assertIn("public_method", d)
-
-
-class TestGetObjectsByAttr(TestCase):
-    """Test the `get_objects_by_attr` function."""
-
-    def test_with_specific_attribute(self) -> None:
-        """Test with specific attribute."""
-
-        class _TestObj:
-            def __init__(self, name):
-                self.name = name
-
-        objects = [_TestObj("test1"), _TestObj("test2")]
-        result = get_objects_by_attr(objects, "name", "test1")
-        self.assertEqual(len(result), 1)
-        self.assertEqual(result[0].name, "test1")
-
-    def test_with_non_existing_attribute(self):
-        objects = [{"name": "test1"}, {"name": "test2"}]
-        with self.assertRaises(AttributeError):
-            get_objects_by_attr(objects, "non_exist", "value")
-
-
-if __name__ == "__main__":
-    main()
-=======
 @fixture(scope="module")
 def test_obj():
     return _TestClass()
@@ -236,5 +148,4 @@
     objects = [_TestObj("test1"), _TestObj("test2")]
     result = get_objects_by_attr(objects, "name", "test1")
     assert len(result) == 1
-    assert result[0].name == "test1"
->>>>>>> 558a8605
+    assert result[0].name == "test1"