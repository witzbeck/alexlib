[tool.poetry]
name = "alexlib"
version = "1.1.0"
description = "A toolset for building machine learning solutions."
authors = ["Alex Beckwith <57322567+witzbeck@users.noreply.github.com>"]
readme = "README.md"
license = "MIT"
packages = [{ include = "alexlib", from = "./src" }]

[tool.poetry.dependencies]
python = "^3.10"
pandas = "^2.2"
matplotlib = "^3.8"
<<<<<<< HEAD
cryptography = "^42.0"
requests = "^2.31"
faker = "^28.4.1"
=======
cryptography = "^43.0"
requests = "^2.32"
>>>>>>> 641f866e

[tool.poetry.group.db.dependencies]
sqlalchemy = "^2.0"
sqlalchemy-utils = "^0.41"
pyarrow = "^16.1"

[tool.poetry.group.docs.dependencies]
reportlab = "^4.0"

[tool.poetry.group.ml.dependencies]
openai = "^1.46"
scipy = "^1.13"

<<<<<<< HEAD
[tool.poetry.group.dev.dependencies]
ipykernel = "^6.29"
pre-commit = "^3.0"
pytest = "^8.1"
pytest-cov = "^5.0"
pytest-xdist = "^3.5"
sqlfluff = "^3.0"
ruff = "^0.4.4"
=======
[tool.poetry.group.test.dependencies]
sqlfluff = "^3.0"
pytest = "^8.3"
pytest-cov = "^5.0"
pytest-mock = "^3.12"
pytest-xdist = "^3.5"

[tool.poetry.group.dev.dependencies]
ipykernel = "^6.29"
pre-commit = "^3.0"
ruff = "^0.5.1"
>>>>>>> 641f866e

[tool.pytest.ini_options]
addopts = [
    "--cov=alexlib",
    "--cov-fail-under=0",
    "-n",
    "auto",
    "--durations=10",
]
testpaths = ["tests"]
markers = [
    "slow: mark test as slow to run",
    "skip: mark test as skipped",
    "fast: mark test as fast to run",
]

[build-system]
requires = ["poetry-core"]
build-backend = "poetry.core.masonry.api"


[tool.ruff]
# Exclude a variety of commonly ignored directories.
exclude = [
    ".eggs",
    ".git",
    ".git-rewrite",
    ".hg",
    ".ipynb_checkpoints",
    ".mypy_cache",
    ".nox",
    ".pants.d",
    ".pyenv",
    ".pytest_cache",
    ".pytype",
    ".ruff_cache",
    ".svn",
    ".tox",
    ".venv",
    ".vscode",
    "__pypackages__",
    "_build",
    "buck-out",
    "build",
    "dist",
    "node_modules",
    "site-packages",
    "venv",
]
extend-include = ["*.ipynb"]
line-length = 88
indent-width = 4
target-version = "py312"

[tool.ruff.lint]

# Allow linter to sort imports.
extend-select = ["I"]
# Allow fix for all enabled rules (when `--fix`) is provided.
fixable = ["ALL"]

# Avoid trying to fix flake8-bugbear (`B`) violations.
# unfixable = ["B"]

# Allow unused variables when underscore-prefixed.
dummy-variable-rgx = "^(_+|(_+[a-zA-Z0-9_]*[a-zA-Z0-9]+?))$"

# Enable Pyflakes (`F`) and a subset of the pycodestyle (`E`)  codes by default.
# Unlike Flake8, Ruff doesn't enable pycodestyle warnings (`W`) or
# McCabe complexity (`C901`) by default.
# Enable flake8-bugbear (`B`) rules, in addition to the defaults.

# select = ["E4", "E7", "E9", "F", "B", "Q"]

# Avoid enforcing line-length violations (`E501`)
ignore = ["E501"]

[tool.ruff.lint.isort]
known-first-party = ["alexlib"]
known-local-folder = ["app", "frontend", "mlops_capstone"]

# Ignore `E402` (import violations) in all `__init__.py` files, and in select subdirectories.
[tool.ruff.lint.per-file-ignores]
"__init__.py" = ["E402"]
"**/{tests,docs,tools}/*" = ["E402"]

[tool.ruff.format]
quote-style = "double"
indent-style = "space"
skip-magic-trailing-comma = false
line-ending = "auto"<|MERGE_RESOLUTION|>--- conflicted
+++ resolved
@@ -11,14 +11,9 @@
 python = "^3.10"
 pandas = "^2.2"
 matplotlib = "^3.8"
-<<<<<<< HEAD
-cryptography = "^42.0"
-requests = "^2.31"
-faker = "^28.4.1"
-=======
 cryptography = "^43.0"
 requests = "^2.32"
->>>>>>> 641f866e
+faker = "^29.0.0"
 
 [tool.poetry.group.db.dependencies]
 sqlalchemy = "^2.0"
@@ -32,7 +27,6 @@
 openai = "^1.46"
 scipy = "^1.13"
 
-<<<<<<< HEAD
 [tool.poetry.group.dev.dependencies]
 ipykernel = "^6.29"
 pre-commit = "^3.0"
@@ -41,19 +35,6 @@
 pytest-xdist = "^3.5"
 sqlfluff = "^3.0"
 ruff = "^0.4.4"
-=======
-[tool.poetry.group.test.dependencies]
-sqlfluff = "^3.0"
-pytest = "^8.3"
-pytest-cov = "^5.0"
-pytest-mock = "^3.12"
-pytest-xdist = "^3.5"
-
-[tool.poetry.group.dev.dependencies]
-ipykernel = "^6.29"
-pre-commit = "^3.0"
-ruff = "^0.5.1"
->>>>>>> 641f866e
 
 [tool.pytest.ini_options]
 addopts = [
