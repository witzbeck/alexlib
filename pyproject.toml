[tool.poetry]
name = "alexlib"
<<<<<<< HEAD
version = "0.2.0"
description = "A toolset for data science, machine learning, and data engineering."
=======
version = "1.1.0"
description = "A toolset for building machine learning solutions."
>>>>>>> a0c1894d
authors = ["Alex Beckwith <57322567+witzbeck@users.noreply.github.com>"]
readme = "README.md"
license = "MIT"
packages = [
    { include = "alexlib", from = "src" },
    { include = "recipes", from = "src" },
]
package-mode = true

[tool.poetry.dependencies]
<<<<<<< HEAD
python = "^3.12"
pandas = "*"
python-dotenv = "*"
decorator = "*"
sqlalchemy = "*"
sqlalchemy-utils = "*"
psycopg-binary = "*"
psycopg = "*"
matplotlib = "*"
cryptography = "*"
scipy = "*"
scikit-learn = "*"
reportlab = "^4.0.9"
pillow = "^10.2.0"
openai = "^1.8.0"
pyarrow = "^15.0.0"
requests = "^2.31.0"

[tool.poetry.group.test.dependencies]
pytest = "*"
pytest-cov = "*"
pytest-mock = "*"
pytest-xdist = "*"

[tool.pytest]
addopts = [
    "--cov=alexlib", 
    "--cov-report=term-missing", 
    "--cov-report=md",
    "--cov-report=html", 
    "--cov-fail-under=80", 
    "--cov-branch"
]
testpaths = ["tests"]

[tool.sqlfluff.core]
verbose = 2
dialect = "postgres"
sql_file_exts = ".sql"
max_line_length = 120
processes = 0
rules = "core"

[tool.sqlfluff.layout.type.comma]
line_position = "leading"
spacing_before = "touch"

[tool.sqlfluff.indentation]
indent_unit = "space"
indented_then = false
indented_joins = true
trailing_comments = "after"

[tool.sqlfluff.layout.type.alias_expression]
spacing_before = "align"
align_scope = "file"

[tool.sqlfluff.capitalisation]
capitalisation_policy = "lower"

[tool.sqlfluff.rules.aliasing.table]
aliasing = "implicit"

[tool.sqlfluff.rules.aliasing.column]
aliasing = "implicit"
=======
python = "^3.10"
pandas = "^2.2"
matplotlib = "^3.8"
cryptography = "^43.0"
requests = "^2.32"
faker = "^29.0.0"
sqlalchemy = "^2.0"
sqlalchemy-utils = "^0.41"
statsmodels = "^0.14.3"
duckdb = "^1.1.0"

[tool.poetry.group.docs.dependencies]
reportlab = "^4.0"

[tool.poetry.group.ml.dependencies]
openai = "^1.46"
scipy = "^1.13"

[tool.poetry.group.test.dependencies]
ruff = "^0.6.7"
pytest = "^8.1"
pytest-cov = "^5.0"
pytest-xdist = "^3.6.1"

[tool.poetry.group.dev.dependencies]
ipykernel = "^6.29"
pre-commit = "^3.0"
sqlfluff = "^3.0"


[tool.pytest.ini_options]
addopts = [
    "--cov=./src/alexlib",
    "--cov-report=term-missing",
    "--cov-fail-under=75",
    "--cov-branch",
    "--durations=10",
    "-n",
    "auto",
]
testpaths = ["tests"]
markers = [
    "slow: mark test as slow to run",
    "skip: mark test as skipped",
    "fast: mark test as fast to run",
]
>>>>>>> a0c1894d

[build-system]
requires = ["poetry-core"]
build-backend = "poetry.core.masonry.api"


[tool.ruff]
exclude = [
    ".git",
    ".git-rewrite",
    ".ipynb_checkpoints",
    ".pyenv",
    ".pytest_cache",
    ".ruff_cache",
    ".venv",
    ".vscode",
    "build",
    "dist",
    "site-packages",
]
extend-include = ["*.ipynb"]
line-length = 88
indent-width = 4
target-version = "py312"

[tool.ruff.lint]

extend-select = ["I"] # Allow linter to sort imports.
fixable = ["ALL"]     # Allow fix for all enabled rules (when `--fix`) is provided.

dummy-variable-rgx = "^(_+|(_+[a-zA-Z0-9_]*[a-zA-Z0-9]+?))$"      # Allow unused variables when underscore-prefixed.
select = ["E4", "E7", "E9", "F", "B", "Q", "W", "C", "I", "C901"]

[tool.ruff.lint.isort]
known-first-party = ["alexlib"]

[tool.ruff.lint.per-file-ignores]
"**/{tests,docs,tools}/*" = [
    "E402",
] # Ignore `E402` (import violations) in all `__init__.py` files, and in select subdirectories.

[tool.ruff.format]
quote-style = "double"
indent-style = "space"
skip-magic-trailing-comma = false
line-ending = "auto"<|MERGE_RESOLUTION|>--- conflicted
+++ resolved
@@ -1,12 +1,7 @@
 [tool.poetry]
 name = "alexlib"
-<<<<<<< HEAD
-version = "0.2.0"
-description = "A toolset for data science, machine learning, and data engineering."
-=======
 version = "1.1.0"
 description = "A toolset for building machine learning solutions."
->>>>>>> a0c1894d
 authors = ["Alex Beckwith <57322567+witzbeck@users.noreply.github.com>"]
 readme = "README.md"
 license = "MIT"
@@ -17,73 +12,6 @@
 package-mode = true
 
 [tool.poetry.dependencies]
-<<<<<<< HEAD
-python = "^3.12"
-pandas = "*"
-python-dotenv = "*"
-decorator = "*"
-sqlalchemy = "*"
-sqlalchemy-utils = "*"
-psycopg-binary = "*"
-psycopg = "*"
-matplotlib = "*"
-cryptography = "*"
-scipy = "*"
-scikit-learn = "*"
-reportlab = "^4.0.9"
-pillow = "^10.2.0"
-openai = "^1.8.0"
-pyarrow = "^15.0.0"
-requests = "^2.31.0"
-
-[tool.poetry.group.test.dependencies]
-pytest = "*"
-pytest-cov = "*"
-pytest-mock = "*"
-pytest-xdist = "*"
-
-[tool.pytest]
-addopts = [
-    "--cov=alexlib", 
-    "--cov-report=term-missing", 
-    "--cov-report=md",
-    "--cov-report=html", 
-    "--cov-fail-under=80", 
-    "--cov-branch"
-]
-testpaths = ["tests"]
-
-[tool.sqlfluff.core]
-verbose = 2
-dialect = "postgres"
-sql_file_exts = ".sql"
-max_line_length = 120
-processes = 0
-rules = "core"
-
-[tool.sqlfluff.layout.type.comma]
-line_position = "leading"
-spacing_before = "touch"
-
-[tool.sqlfluff.indentation]
-indent_unit = "space"
-indented_then = false
-indented_joins = true
-trailing_comments = "after"
-
-[tool.sqlfluff.layout.type.alias_expression]
-spacing_before = "align"
-align_scope = "file"
-
-[tool.sqlfluff.capitalisation]
-capitalisation_policy = "lower"
-
-[tool.sqlfluff.rules.aliasing.table]
-aliasing = "implicit"
-
-[tool.sqlfluff.rules.aliasing.column]
-aliasing = "implicit"
-=======
 python = "^3.10"
 pandas = "^2.2"
 matplotlib = "^3.8"
@@ -130,7 +58,6 @@
     "skip: mark test as skipped",
     "fast: mark test as fast to run",
 ]
->>>>>>> a0c1894d
 
 [build-system]
 requires = ["poetry-core"]
